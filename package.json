{
  "name": "graphql",
  "version": "0.8.2",
  "description": "A Query Language and Runtime which can target any service.",
  "contributors": [
    "Lee Byron <lee@leebyron.com> (http://leebyron.com/)",
    "Nicholas Schrock <schrockn@fb.com>",
    "Daniel Schafer <dschafer@fb.com>"
  ],
  "license": "BSD-3-Clause",
  "main": "index.js",
  "homepage": "https://github.com/graphql/graphql-js",
  "bugs": {
    "url": "https://github.com/graphql/graphql-js/issues"
  },
  "repository": {
    "type": "git",
    "url": "http://github.com/graphql/graphql-js.git"
  },
  "options": {
    "mocha": "--require ./resources/mocha-bootload --check-leaks --full-trace src/**/__tests__/**/*-test.js"
  },
  "scripts": {
    "test": "npm run lint && npm run check && npm run testonly",
    "testonly": "babel-node ./node_modules/.bin/_mocha $npm_package_options_mocha",
    "t": "babel-node ./node_modules/.bin/_mocha --require ./resources/mocha-bootload",
    "lint": "eslint src || (printf '\\033[33mTry: \\033[7m npm run lint -- --fix \\033[0m\\n' && exit 1)",
    "check": "flow check",
    "check-cover": "for file in {src/*.js,src/**/*.js}; do echo $file; flow coverage $file; done",
    "build": "babel src --optional runtime --ignore __tests__ --out-dir dist/ && cp package.json dist/ && npm run build-dot-flow",
    "build-dot-flow": "find ./src -name '*.js' -not -path '*/__tests__*' | while read filepath; do cp $filepath `echo $filepath | sed 's/\\/src\\//\\/dist\\//g'`.flow; done",
    "watch": "babel-node ./resources/watch.js",
    "cover": "babel-node ./node_modules/.bin/isparta cover --root src --report html _mocha -- $npm_package_options_mocha",
    "cover:lcov": "babel-node ./node_modules/.bin/isparta cover --root src --report lcovonly _mocha -- $npm_package_options_mocha",
    "preversion": ". ./resources/checkgit.sh && npm test",
    "prepublish": ". ./resources/prepublish.sh"
  },
  "dependencies": {
    "iterall": "1.0.3"
  },
  "devDependencies": {
    "babel-cli": "6.18.0",
    "babel-eslint": "7.1.1",
    "babel-plugin-check-es2015-constants": "6.8.0",
    "babel-plugin-syntax-async-functions": "6.13.0",
    "babel-plugin-transform-class-properties": "6.19.0",
    "babel-plugin-transform-es2015-arrow-functions": "6.8.0",
    "babel-plugin-transform-es2015-block-scoped-functions": "6.8.0",
    "babel-plugin-transform-es2015-block-scoping": "6.20.0",
    "babel-plugin-transform-es2015-classes": "6.18.0",
    "babel-plugin-transform-es2015-computed-properties": "6.8.0",
    "babel-plugin-transform-es2015-destructuring": "6.19.0",
    "babel-plugin-transform-es2015-duplicate-keys": "6.8.0",
    "babel-plugin-transform-es2015-function-name": "6.9.0",
    "babel-plugin-transform-es2015-literals": "6.8.0",
    "babel-plugin-transform-es2015-modules-commonjs": "6.18.0",
    "babel-plugin-transform-es2015-object-super": "6.8.0",
    "babel-plugin-transform-es2015-parameters": "6.18.0",
    "babel-plugin-transform-es2015-shorthand-properties": "6.18.0",
    "babel-plugin-transform-es2015-spread": "6.8.0",
    "babel-plugin-transform-es2015-template-literals": "6.8.0",
    "babel-plugin-transform-flow-strip-types": "6.18.0",
    "babel-plugin-transform-object-rest-spread": "6.19.0",
    "babel-plugin-transform-regenerator": "6.20.0",
    "chai": "3.5.0",
    "chai-json-equal": "0.0.1",
    "chai-subset": "1.3.0",
    "coveralls": "2.11.15",
    "eslint": "3.12.0",
    "eslint-plugin-babel": "4.0.0",
<<<<<<< HEAD
    "eslint-plugin-flowtype": "2.25.0",
    "flow-bin": "0.36.0",
=======
    "eslint-plugin-flowtype": "2.29.1",
    "flow-bin": "0.35.0",
>>>>>>> 18db1d64
    "isparta": "4.0.0",
    "mocha": "3.2.0",
    "sane": "1.4.1"
  }
}<|MERGE_RESOLUTION|>--- conflicted
+++ resolved
@@ -68,13 +68,8 @@
     "coveralls": "2.11.15",
     "eslint": "3.12.0",
     "eslint-plugin-babel": "4.0.0",
-<<<<<<< HEAD
-    "eslint-plugin-flowtype": "2.25.0",
+    "eslint-plugin-flowtype": "2.29.1",
     "flow-bin": "0.36.0",
-=======
-    "eslint-plugin-flowtype": "2.29.1",
-    "flow-bin": "0.35.0",
->>>>>>> 18db1d64
     "isparta": "4.0.0",
     "mocha": "3.2.0",
     "sane": "1.4.1"
